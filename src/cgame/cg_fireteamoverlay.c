--- conflicted
+++ resolved
@@ -551,11 +551,7 @@
 		}
 
 		// draw the player's name
-<<<<<<< HEAD
-		CG_Text_Paint_Ext(x, y + FT_BAR_HEIGHT, .2f, .2f, tclr, ci->name, 0, 0, ITEM_TEXTSTYLE_SHADOWED, &cgs.media.limboFont2);
-=======
 		CG_Text_Paint_Ext(x, y + FT_BAR_HEIGHT, .2f, .2f, colorWhite, ci->name, 0, 0, ITEM_TEXTSTYLE_SHADOWED, &cgs.media.limboFont2);
->>>>>>> e31f6ec1
 
 		// add space
 		x += 14 + bestNameWidth - puwidth;
@@ -575,15 +571,6 @@
 
 		if (ci->health >= 100)
 		{
-<<<<<<< HEAD
-			CG_Text_Paint_Ext(x, y + FT_BAR_HEIGHT, .2f, .2f, tclr, va("%i", ci->health < 0 ? 0 : ci->health), 0, 0, ITEM_TEXTSTYLE_SHADOWED, &cgs.media.limboFont2);
-			x += 12;
-		}
-		else if (ci->health > 10)
-		{
-			x += 6;
-			CG_Text_Paint_Ext(x, y + FT_BAR_HEIGHT, .2f, .2f, ci->health > 80 ? tclr : colorYellow, va("%i", ci->health < 0 ? 0 : ci->health), 0, 0, ITEM_TEXTSTYLE_SHADOWED, &cgs.media.limboFont2);
-=======
 			CG_Text_Paint_Ext(x, y + FT_BAR_HEIGHT, .2f, .2f, colorGreen, va("%i", ci->health < 0 ? 0 : ci->health), 0, 0, ITEM_TEXTSTYLE_SHADOWED, &cgs.media.limboFont2);
 			x += 12;
 		}
@@ -591,17 +578,12 @@
 		{
 			x += 6;
 			CG_Text_Paint_Ext(x, y + FT_BAR_HEIGHT, .2f, .2f, ci->health > 80 ? colorGreen : colorYellow, va("%i", ci->health < 0 ? 0 : ci->health), 0, 0, ITEM_TEXTSTYLE_SHADOWED, &cgs.media.limboFont2);
->>>>>>> e31f6ec1
 			x += 6;
 		}
 		else if (ci->health > 0)
 		{
 			x += 12;
-<<<<<<< HEAD
-			CG_Text_Paint_Ext(x, y + FT_BAR_HEIGHT, .2f, .2f, colorYellow, va("%i", ci->health < 0 ? 0 : ci->health), 0, 0, ITEM_TEXTSTYLE_SHADOWED, &cgs.media.limboFont2);
-=======
 			CG_Text_Paint_Ext(x, y + FT_BAR_HEIGHT, .2f, .2f, colorRed, va("%i", ci->health < 0 ? 0 : ci->health), 0, 0, ITEM_TEXTSTYLE_SHADOWED, &cgs.media.limboFont2);
->>>>>>> e31f6ec1
 		}
 		else if (ci->health == 0)
 		{
