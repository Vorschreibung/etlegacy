#-----------------------------------------------------------------
# Build mod pack
#-----------------------------------------------------------------

# find libm where it exists and link game modules against it
include(CheckLibraryExists)
check_library_exists(m pow "" LIBM)

#
# cgame
#
if(NOT ANDROID)
	add_library(cgame${LIB_SUFFIX}${ARCH} MODULE ${CGAME_SRC})
	set_target_properties(cgame${LIB_SUFFIX}${ARCH}
		PROPERTIES COMPILE_DEFINITIONS "CGAMEDLL"
		PREFIX ""
<<<<<<< HEAD
		LIBRARY_OUTPUT_DIRECTORY "${MODNAME}"
		LIBRARY_OUTPUT_DIRECTORY_DEBUG "${MODNAME}"
		LIBRARY_OUTPUT_DIRECTORY_RELEASE "${MODNAME}"
	)

	if(LIBM)
		target_link_libraries(cgame${LIB_SUFFIX}${ARCH} PRIVATE m)
	endif()

else()
	add_library(libcgame${LIB_SUFFIX}${ARCH} MODULE ${CGAME_SRC})
	set_target_properties(libcgame${LIB_SUFFIX}${ARCH}
			PROPERTIES COMPILE_DEFINITIONS "CGAMEDLL"
			PREFIX ""
			LIBRARY_OUTPUT_DIRECTORY "${MODNAME}"
			LIBRARY_OUTPUT_DIRECTORY_DEBUG "${MODNAME}"
			LIBRARY_OUTPUT_DIRECTORY_RELEASE "${MODNAME}"
			)

	if(LIBM)
		target_link_libraries(libcgame${LIB_SUFFIX}${ARCH} PRIVATE m)
	endif()

=======
		LIBRARY_OUTPUT_DIRECTORY "legacy"
		LIBRARY_OUTPUT_DIRECTORY_DEBUG "legacy"
		LIBRARY_OUTPUT_DIRECTORY_RELEASE "legacy"
		OSX_ARCHITECTURES "i386;x86_64"
	)
else()
	add_library(libcgame${LIB_SUFFIX}${ARCH} MODULE ${CGAME_SRC})
	set_target_properties(libcgame${LIB_SUFFIX}${ARCH}
		PROPERTIES COMPILE_DEFINITIONS "CGAMEDLL"
		PREFIX ""
		LIBRARY_OUTPUT_DIRECTORY "legacy"
		LIBRARY_OUTPUT_DIRECTORY_DEBUG "legacy"
		LIBRARY_OUTPUT_DIRECTORY_RELEASE "legacy"
		OSX_ARCHITECTURES "armeabi-v7a;arm64-v8a"
	)
>>>>>>> 960ff724
endif()

#
# qagame
#
if(NOT ANDROID)
	add_library(qagame${LIB_SUFFIX}${ARCH} MODULE ${QAGAME_SRC})
<<<<<<< HEAD
	if(FEATURE_LUASQL AND FEATURE_DBMS)
		target_compile_definitions(qagame${LIB_SUFFIX}${ARCH} PRIVATE FEATURE_DBMS FEATURE_LUASQL)
=======
	if(FEATURE_LUASQL)
		add_definitions(-DFEATURE_LUASQL)
>>>>>>> 960ff724

		if(BUNDLED_SQLITE3)
			add_dependencies(qagame${LIB_SUFFIX}${ARCH} bundled_sqlite3)
			list(APPEND MOD_LIBRARIES ${SQLITE3_BUNDLED_LIBRARIES})
			include_directories(SYSTEM ${SQLITE3_BUNDLED_INCLUDE_DIR})
		else() # BUNDLED_SQLITE3
			find_package(SQLite3 REQUIRED)
			list(APPEND MOD_LIBRARIES ${SQLITE3_LIBRARY})
			include_directories(SYSTEM ${SQLITE3_INCLUDE_DIR})
		endif()
<<<<<<< HEAD

		FILE(GLOB LUASQL_SRC
			"src/luasql/luasql.c"
			"src/luasql/luasql.h"
			"src/luasql/ls_sqlite3.c"
		)
		set(QAGAME_SRC ${QAGAME_SRC} ${LUASQL_SRC})
	endif()

	if(FEATURE_LUA)
		if(BUNDLED_LUA)
			add_dependencies(qagame${LIB_SUFFIX}${ARCH} bundled_lua)
		endif(BUNDLED_LUA)
		target_link_libraries(qagame${LIB_SUFFIX}${ARCH} ${MOD_LIBRARIES})
	endif(FEATURE_LUA)

=======

		FILE(GLOB LUASQL_SRC
			"src/luasql/luasql.c"
			"src/luasql/luasql.h"
			"src/luasql/ls_sqlite3.c"
		)
		set(QAGAME_SRC ${QAGAME_SRC} ${LUASQL_SRC})
	endif(FEATURE_LUASQL)

	if(FEATURE_LUA)
		if(BUNDLED_LUA)
			add_dependencies(qagame${LIB_SUFFIX}${ARCH} bundled_lua)
		endif(BUNDLED_LUA)
		target_link_libraries(qagame${LIB_SUFFIX}${ARCH} ${MOD_LIBRARIES})
	endif(FEATURE_LUA)
>>>>>>> 960ff724


	if(FEATURE_SERVERMDX)
		target_compile_definitions(qagame${LIB_SUFFIX}${ARCH} PRIVATE FEATURE_SERVERMDX)
	endif()

<<<<<<< HEAD
	target_compile_definitions(qagame${LIB_SUFFIX}${ARCH} PRIVATE GAMEDLL)

	set_target_properties(qagame${LIB_SUFFIX}${ARCH}
		PROPERTIES
		# COMPILE_DEFINITIONS "${QAGAME_DEFINES}"
		PREFIX ""
		LIBRARY_OUTPUT_DIRECTORY "${MODNAME}"
		LIBRARY_OUTPUT_DIRECTORY_DEBUG "${MODNAME}"
		LIBRARY_OUTPUT_DIRECTORY_RELEASE "${MODNAME}"
		RUNTIME_OUTPUT_DIRECTORY "${MODNAME}"
		RUNTIME_OUTPUT_DIRECTORY_DEBUG "${MODNAME}"
		RUNTIME_OUTPUT_DIRECTORY_RELEASE "${MODNAME}"
	)
endif()
=======
	if(FEATURE_SERVERMDX)
		set(QAGAME_DEFINES "GAMEDLL;FEATURE_SERVERMDX")
	else()
		set(QAGAME_DEFINES "GAMEDLL")
	endif()

	set_target_properties(qagame${LIB_SUFFIX}${ARCH}
		PROPERTIES COMPILE_DEFINITIONS "${QAGAME_DEFINES}"
		PREFIX ""
		LIBRARY_OUTPUT_DIRECTORY "legacy"
		LIBRARY_OUTPUT_DIRECTORY_DEBUG "legacy"
		LIBRARY_OUTPUT_DIRECTORY_RELEASE "legacy"
		RUNTIME_OUTPUT_DIRECTORY "legacy"
		RUNTIME_OUTPUT_DIRECTORY_DEBUG "legacy"
		RUNTIME_OUTPUT_DIRECTORY_RELEASE "legacy"
	)
endif(NOT ANDROID)
>>>>>>> 960ff724

#
# ui
#
if(NOT ANDROID)
	add_library(ui${LIB_SUFFIX}${ARCH} MODULE ${UI_SRC})
	set_target_properties(ui${LIB_SUFFIX}${ARCH}
		PROPERTIES
		PREFIX ""
<<<<<<< HEAD
		LIBRARY_OUTPUT_DIRECTORY "${MODNAME}"
		LIBRARY_OUTPUT_DIRECTORY_DEBUG "${MODNAME}"
		LIBRARY_OUTPUT_DIRECTORY_RELEASE "${MODNAME}"
=======
		LIBRARY_OUTPUT_DIRECTORY "legacy"
		LIBRARY_OUTPUT_DIRECTORY_DEBUG "legacy"
		LIBRARY_OUTPUT_DIRECTORY_RELEASE "legacy"
		OSX_ARCHITECTURES "i386;x86_64"
>>>>>>> 960ff724
	)

	if(LIBM)
		target_link_libraries(ui${LIB_SUFFIX}${ARCH} PRIVATE m)
	endif()

else()
	add_library(libui${LIB_SUFFIX}${ARCH} MODULE ${UI_SRC})
	set_target_properties(libui${LIB_SUFFIX}${ARCH}
<<<<<<< HEAD
			PROPERTIES
			PREFIX ""
			LIBRARY_OUTPUT_DIRECTORY "${MODNAME}"
			LIBRARY_OUTPUT_DIRECTORY_DEBUG "${MODNAME}"
			LIBRARY_OUTPUT_DIRECTORY_RELEASE "${MODNAME}"
			)

	if(LIBM)
		target_link_libraries(libui${LIB_SUFFIX}${ARCH} PRIVATE m)
	endif()

endif()

# Build both arhitectures on older xcode versions
if(APPLE)
	# Mojave was the last version to support 32 bit binaries and building.
	# Newer SDK's just fail compilation
	# TODO: maybe remove this whole thing after the next release.
	if(XCODE_SDK_VERSION LESS "10.14" AND CMAKE_OSX_DEPLOYMENT_TARGET LESS "10.14")
		# Force universal mod on osx up to Mojave
		message(STATUS "Enabling MacOS x86 and x86_64 builds on mods")
		set(OSX_MOD_ARCH "i386;x86_64")
	elseif(XCODE_SDK_VERSION GREATER_EQUAL "11.00")
		message(STATUS "Enabling MacOS x86_64 and Arm builds on mods")
		set(OSX_MOD_ARCH "x86_64;arm64")
	else()
		# 64bit mod only as of Catalina and higher
		message(STATUS "Only doing MacOS x86_64 bit build")
		set(OSX_MOD_ARCH "x86_64")
	endif()

	set_target_properties(cgame${LIB_SUFFIX}${ARCH} PROPERTIES OSX_ARCHITECTURES "${OSX_MOD_ARCH}" )
	set_target_properties(ui${LIB_SUFFIX}${ARCH} PROPERTIES OSX_ARCHITECTURES "${OSX_MOD_ARCH}" )
endif()

# install bins of cgame, ui and qgame
if(NOT ANDROID)
	if(BUILD_MOD_PK3)
		install(TARGETS qagame${LIB_SUFFIX}${ARCH}
			RUNTIME DESTINATION "${INSTALL_DEFAULT_MODDIR}/${MODNAME}"
			LIBRARY DESTINATION "${INSTALL_DEFAULT_MODDIR}/${MODNAME}"
			ARCHIVE DESTINATION "${INSTALL_DEFAULT_MODDIR}/${MODNAME}"
		)
	else()
		install(TARGETS cgame${LIB_SUFFIX}${ARCH} qagame${LIB_SUFFIX}${ARCH} ui${LIB_SUFFIX}${ARCH}
			RUNTIME DESTINATION "${INSTALL_DEFAULT_MODDIR}/${MODNAME}"
			LIBRARY DESTINATION "${INSTALL_DEFAULT_MODDIR}/${MODNAME}"
			ARCHIVE DESTINATION "${INSTALL_DEFAULT_MODDIR}/${MODNAME}"
		)
	endif()
=======
		PROPERTIES
		PREFIX ""
		LIBRARY_OUTPUT_DIRECTORY "legacy"
		LIBRARY_OUTPUT_DIRECTORY_DEBUG "legacy"
		LIBRARY_OUTPUT_DIRECTORY_RELEASE "legacy"
		OSX_ARCHITECTURES "armeabi-v7a;arm64-v8a"
	)
>>>>>>> 960ff724
endif()

# install bins of cgame, ui and qgame
if(NOT ANDROID)
	if(BUILD_MOD_PK3)
		install(TARGETS qagame${LIB_SUFFIX}${ARCH}
			RUNTIME DESTINATION "${INSTALL_DEFAULT_MODDIR}/legacy"
			LIBRARY DESTINATION "${INSTALL_DEFAULT_MODDIR}/legacy"
			ARCHIVE DESTINATION "${INSTALL_DEFAULT_MODDIR}/legacy"
		)
	else()
		install(TARGETS cgame${LIB_SUFFIX}${ARCH} qagame${LIB_SUFFIX}${ARCH} ui${LIB_SUFFIX}${ARCH}
			RUNTIME DESTINATION "${INSTALL_DEFAULT_MODDIR}/legacy"
			LIBRARY DESTINATION "${INSTALL_DEFAULT_MODDIR}/legacy"
			ARCHIVE DESTINATION "${INSTALL_DEFAULT_MODDIR}/legacy"
		)
	endif()
endif()

#
# mod pk3
#
if(BUILD_MOD_PK3)
	add_custom_target(mod_pk3 ALL DEPENDS ${CMAKE_CURRENT_BINARY_DIR}/${MODNAME}/${MODNAME}_${ETL_CMAKE_VERSION_SHORT}.pk3)

	# binaries
	if(APPLE)
		set(ZIP_FILE_LIST cgame${LIB_SUFFIX}${ARCH} ui${LIB_SUFFIX}${ARCH})
	else()
		set(ZIP_FILE_LIST cgame${LIB_SUFFIX}${ARCH}${CMAKE_SHARED_LIBRARY_SUFFIX} ui${LIB_SUFFIX}${ARCH}${CMAKE_SHARED_LIBRARY_SUFFIX})
	endif()

	# etmain
	file(GLOB ETMAIN_FILES "${CMAKE_CURRENT_SOURCE_DIR}/etmain/*")
	foreach(FILE ${ETMAIN_FILES})
		file(RELATIVE_PATH REL "${CMAKE_CURRENT_SOURCE_DIR}/etmain" ${FILE})
		list(APPEND ETMAIN_FILES_LIST ${REL})
	endforeach()

	add_custom_command(
		OUTPUT ${CMAKE_CURRENT_BINARY_DIR}/${MODNAME}/${MODNAME}_${ETL_CMAKE_VERSION_SHORT}.pk3
		COMMAND ${CMAKE_COMMAND} -E copy_directory ${CMAKE_CURRENT_SOURCE_DIR}/etmain ${CMAKE_CURRENT_BINARY_DIR}/${MODNAME}
		COMMAND ${CMAKE_COMMAND} -E tar c ${CMAKE_CURRENT_BINARY_DIR}/${MODNAME}/${MODNAME}_${ETL_CMAKE_VERSION_SHORT}.pk3 --format=zip ${ZIP_FILE_LIST} ${ETMAIN_FILES_LIST}
		DEPENDS cgame${LIB_SUFFIX}${ARCH} ui${LIB_SUFFIX}${ARCH}
		WORKING_DIRECTORY ${CMAKE_CURRENT_BINARY_DIR}/${MODNAME}/
		VERBATIM
	)

	install(FILES ${CMAKE_CURRENT_BINARY_DIR}/${MODNAME}/${MODNAME}_${ETL_CMAKE_VERSION_SHORT}.pk3
		DESTINATION "${INSTALL_DEFAULT_MODDIR}/${MODNAME}"
	)
endif()<|MERGE_RESOLUTION|>--- conflicted
+++ resolved
@@ -14,7 +14,6 @@
 	set_target_properties(cgame${LIB_SUFFIX}${ARCH}
 		PROPERTIES COMPILE_DEFINITIONS "CGAMEDLL"
 		PREFIX ""
-<<<<<<< HEAD
 		LIBRARY_OUTPUT_DIRECTORY "${MODNAME}"
 		LIBRARY_OUTPUT_DIRECTORY_DEBUG "${MODNAME}"
 		LIBRARY_OUTPUT_DIRECTORY_RELEASE "${MODNAME}"
@@ -38,23 +37,6 @@
 		target_link_libraries(libcgame${LIB_SUFFIX}${ARCH} PRIVATE m)
 	endif()
 
-=======
-		LIBRARY_OUTPUT_DIRECTORY "legacy"
-		LIBRARY_OUTPUT_DIRECTORY_DEBUG "legacy"
-		LIBRARY_OUTPUT_DIRECTORY_RELEASE "legacy"
-		OSX_ARCHITECTURES "i386;x86_64"
-	)
-else()
-	add_library(libcgame${LIB_SUFFIX}${ARCH} MODULE ${CGAME_SRC})
-	set_target_properties(libcgame${LIB_SUFFIX}${ARCH}
-		PROPERTIES COMPILE_DEFINITIONS "CGAMEDLL"
-		PREFIX ""
-		LIBRARY_OUTPUT_DIRECTORY "legacy"
-		LIBRARY_OUTPUT_DIRECTORY_DEBUG "legacy"
-		LIBRARY_OUTPUT_DIRECTORY_RELEASE "legacy"
-		OSX_ARCHITECTURES "armeabi-v7a;arm64-v8a"
-	)
->>>>>>> 960ff724
 endif()
 
 #
@@ -62,13 +44,8 @@
 #
 if(NOT ANDROID)
 	add_library(qagame${LIB_SUFFIX}${ARCH} MODULE ${QAGAME_SRC})
-<<<<<<< HEAD
 	if(FEATURE_LUASQL AND FEATURE_DBMS)
 		target_compile_definitions(qagame${LIB_SUFFIX}${ARCH} PRIVATE FEATURE_DBMS FEATURE_LUASQL)
-=======
-	if(FEATURE_LUASQL)
-		add_definitions(-DFEATURE_LUASQL)
->>>>>>> 960ff724
 
 		if(BUNDLED_SQLITE3)
 			add_dependencies(qagame${LIB_SUFFIX}${ARCH} bundled_sqlite3)
@@ -79,7 +56,6 @@
 			list(APPEND MOD_LIBRARIES ${SQLITE3_LIBRARY})
 			include_directories(SYSTEM ${SQLITE3_INCLUDE_DIR})
 		endif()
-<<<<<<< HEAD
 
 		FILE(GLOB LUASQL_SRC
 			"src/luasql/luasql.c"
@@ -96,30 +72,12 @@
 		target_link_libraries(qagame${LIB_SUFFIX}${ARCH} ${MOD_LIBRARIES})
 	endif(FEATURE_LUA)
 
-=======
-
-		FILE(GLOB LUASQL_SRC
-			"src/luasql/luasql.c"
-			"src/luasql/luasql.h"
-			"src/luasql/ls_sqlite3.c"
-		)
-		set(QAGAME_SRC ${QAGAME_SRC} ${LUASQL_SRC})
-	endif(FEATURE_LUASQL)
-
-	if(FEATURE_LUA)
-		if(BUNDLED_LUA)
-			add_dependencies(qagame${LIB_SUFFIX}${ARCH} bundled_lua)
-		endif(BUNDLED_LUA)
-		target_link_libraries(qagame${LIB_SUFFIX}${ARCH} ${MOD_LIBRARIES})
-	endif(FEATURE_LUA)
->>>>>>> 960ff724
 
 
 	if(FEATURE_SERVERMDX)
 		target_compile_definitions(qagame${LIB_SUFFIX}${ARCH} PRIVATE FEATURE_SERVERMDX)
 	endif()
 
-<<<<<<< HEAD
 	target_compile_definitions(qagame${LIB_SUFFIX}${ARCH} PRIVATE GAMEDLL)
 
 	set_target_properties(qagame${LIB_SUFFIX}${ARCH}
@@ -134,25 +92,6 @@
 		RUNTIME_OUTPUT_DIRECTORY_RELEASE "${MODNAME}"
 	)
 endif()
-=======
-	if(FEATURE_SERVERMDX)
-		set(QAGAME_DEFINES "GAMEDLL;FEATURE_SERVERMDX")
-	else()
-		set(QAGAME_DEFINES "GAMEDLL")
-	endif()
-
-	set_target_properties(qagame${LIB_SUFFIX}${ARCH}
-		PROPERTIES COMPILE_DEFINITIONS "${QAGAME_DEFINES}"
-		PREFIX ""
-		LIBRARY_OUTPUT_DIRECTORY "legacy"
-		LIBRARY_OUTPUT_DIRECTORY_DEBUG "legacy"
-		LIBRARY_OUTPUT_DIRECTORY_RELEASE "legacy"
-		RUNTIME_OUTPUT_DIRECTORY "legacy"
-		RUNTIME_OUTPUT_DIRECTORY_DEBUG "legacy"
-		RUNTIME_OUTPUT_DIRECTORY_RELEASE "legacy"
-	)
-endif(NOT ANDROID)
->>>>>>> 960ff724
 
 #
 # ui
@@ -162,16 +101,9 @@
 	set_target_properties(ui${LIB_SUFFIX}${ARCH}
 		PROPERTIES
 		PREFIX ""
-<<<<<<< HEAD
 		LIBRARY_OUTPUT_DIRECTORY "${MODNAME}"
 		LIBRARY_OUTPUT_DIRECTORY_DEBUG "${MODNAME}"
 		LIBRARY_OUTPUT_DIRECTORY_RELEASE "${MODNAME}"
-=======
-		LIBRARY_OUTPUT_DIRECTORY "legacy"
-		LIBRARY_OUTPUT_DIRECTORY_DEBUG "legacy"
-		LIBRARY_OUTPUT_DIRECTORY_RELEASE "legacy"
-		OSX_ARCHITECTURES "i386;x86_64"
->>>>>>> 960ff724
 	)
 
 	if(LIBM)
@@ -181,7 +113,6 @@
 else()
 	add_library(libui${LIB_SUFFIX}${ARCH} MODULE ${UI_SRC})
 	set_target_properties(libui${LIB_SUFFIX}${ARCH}
-<<<<<<< HEAD
 			PROPERTIES
 			PREFIX ""
 			LIBRARY_OUTPUT_DIRECTORY "${MODNAME}"
@@ -232,32 +163,6 @@
 			ARCHIVE DESTINATION "${INSTALL_DEFAULT_MODDIR}/${MODNAME}"
 		)
 	endif()
-=======
-		PROPERTIES
-		PREFIX ""
-		LIBRARY_OUTPUT_DIRECTORY "legacy"
-		LIBRARY_OUTPUT_DIRECTORY_DEBUG "legacy"
-		LIBRARY_OUTPUT_DIRECTORY_RELEASE "legacy"
-		OSX_ARCHITECTURES "armeabi-v7a;arm64-v8a"
-	)
->>>>>>> 960ff724
-endif()
-
-# install bins of cgame, ui and qgame
-if(NOT ANDROID)
-	if(BUILD_MOD_PK3)
-		install(TARGETS qagame${LIB_SUFFIX}${ARCH}
-			RUNTIME DESTINATION "${INSTALL_DEFAULT_MODDIR}/legacy"
-			LIBRARY DESTINATION "${INSTALL_DEFAULT_MODDIR}/legacy"
-			ARCHIVE DESTINATION "${INSTALL_DEFAULT_MODDIR}/legacy"
-		)
-	else()
-		install(TARGETS cgame${LIB_SUFFIX}${ARCH} qagame${LIB_SUFFIX}${ARCH} ui${LIB_SUFFIX}${ARCH}
-			RUNTIME DESTINATION "${INSTALL_DEFAULT_MODDIR}/legacy"
-			LIBRARY DESTINATION "${INSTALL_DEFAULT_MODDIR}/legacy"
-			ARCHIVE DESTINATION "${INSTALL_DEFAULT_MODDIR}/legacy"
-		)
-	endif()
 endif()
 
 #
