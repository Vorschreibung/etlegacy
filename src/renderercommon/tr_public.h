--- conflicted
+++ resolved
@@ -195,11 +195,7 @@
 
 	cvar_t * (*Cvar_Get)(const char *name, const char *value, int flags);
 	void (*Cvar_Set)(const char *name, const char *value);
-<<<<<<< HEAD
-	void (*Cvar_CheckRange)(cvar_t *cv, float minVal, float maxVal, qboolean shouldBeIntegral);
-=======
 	void (*Cvar_AssertCvarRange)(cvar_t *cv, float minVal, float maxVal, qboolean shouldBeIntegral);
->>>>>>> ca8f7431
 	int (*Cvar_VariableIntegerValue)(const char *var_name);
 
 	void (*Cmd_AddCommand)(const char *name, void (*cmd)(void));
