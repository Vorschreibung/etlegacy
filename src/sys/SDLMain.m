/*
   SDLMain.m - main entry point for our Cocoa-ized SDL app

   Initial Version: Darrell Walisser <dwaliss1@purdue.edu>
   Non-NIB-Code & other changes: Max Horn <max@quendi.de>

   Feel free to customize this file to suit your needs
*/

#import <Cocoa/Cocoa.h>
#import <sys/param.h>

<<<<<<< HEAD
#import "SDL2/SDL.h"
=======
//#import "SDL/SDL.h"
#import "SDL.h"
>>>>>>> e31f6ec1
#import "SDLMain.h"

#define SDL_USE_CPS 1

#ifdef SDL_USE_CPS

/* Portions of CPS.h */
typedef struct CPSProcessSerNum
{
	UInt32 lo;
	UInt32 hi;
} CPSProcessSerNum;

extern OSErr CPSGetCurrentProcess( CPSProcessSerNum *psn );
extern OSErr CPSEnableForegroundOperation( CPSProcessSerNum *psn, UInt32 _arg2, UInt32 _arg3, UInt32 _arg4, UInt32 _arg5 );
extern OSErr CPSSetFrontProcess( CPSProcessSerNum *psn );

#endif

static int  gArgc;
static char **gArgv;
static BOOL gFinderLaunch;
static BOOL gCalledAppMainline = FALSE;

static NSString *getApplicationName( void )
{
	const NSDictionary *dict;
	NSString           *appName = 0;

	/* Determine the application name */
	dict = (const NSDictionary *) CFBundleGetInfoDictionary( CFBundleGetMainBundle() );

	if ( dict )
	{
		appName = [dict objectForKey: @"CFBundleName"];
	}

	if ( ![appName length] )
	{
		appName = [[NSProcessInfo processInfo] processName];
	}

	return appName;
}

@implementation SDLMain

static void setApplicationMenu( void )
{
	/* warning: this code is very odd */
	NSMenu     *appleMenu;
	NSMenuItem *menuItem;
	NSString   *title;
	NSString   *appName;

	appName   = getApplicationName();
	appleMenu = [[NSMenu alloc] initWithTitle:@""];

	/* Add menu items */
	title = [@"About " stringByAppendingString:appName];
	[appleMenu addItemWithTitle:title action:@selector(orderFrontStandardAboutPanel:) keyEquivalent:@""];

	[appleMenu addItem:[NSMenuItem separatorItem]];

	title = [@"Hide " stringByAppendingString:appName];
	[appleMenu addItemWithTitle:title action:@selector(hide:) keyEquivalent:@"h"];

	menuItem = (NSMenuItem *) [appleMenu addItemWithTitle:@"Hide Others" action:@selector(hideOtherApplications:) keyEquivalent:@"h"];
	[menuItem setKeyEquivalentModifierMask:(NSAlternateKeyMask|NSCommandKeyMask)];

	[appleMenu addItemWithTitle:@"Show All" action:@selector(unhideAllApplications:) keyEquivalent:@""];

	[appleMenu addItem:[NSMenuItem separatorItem]];

	title = [@"Quit " stringByAppendingString:appName];
	[appleMenu addItemWithTitle:title action:@selector(terminate:) keyEquivalent:@"q"];

	/* Put menu into the menubar */
	menuItem = [[NSMenuItem alloc] initWithTitle:@"" action:nil keyEquivalent:@""];
	[menuItem setSubmenu:appleMenu];
	[[NSApp mainMenu] addItem:menuItem];

	/* Tell the application object that this is now the application menu */
	[NSApp performSelector:NSSelectorFromString(@"setAppleMenu:") withObject:appleMenu];

	/* Finally give up our references to the objects */
	[appleMenu release];
	[menuItem release];
}

/* Create a window menu */
static void setupWindowMenu( void )
{
	NSMenu     *windowMenu;
	NSMenuItem *windowMenuItem;
	NSMenuItem *menuItem;

	windowMenu = [[NSMenu alloc] initWithTitle:@"Window"];

	/* "Minimize" item */
	menuItem = [[NSMenuItem alloc] initWithTitle:@"Minimize" action:@selector(performMiniaturize:) keyEquivalent:@"m"];
	[windowMenu addItem:menuItem];
	[menuItem release];

	/* Put menu into the menubar */
	windowMenuItem = [[NSMenuItem alloc] initWithTitle:@"Window" action:nil keyEquivalent:@""];
	[windowMenuItem setSubmenu:windowMenu];
	[[NSApp mainMenu] addItem:windowMenuItem];

	/* Tell the application object that this is now the window menu */
	[NSApp setWindowsMenu:windowMenu];

	/* Finally give up our references to the objects */
	[windowMenu release];
	[windowMenuItem release];
}

/* Replacement for NSApplicationMain */
static void CustomApplicationMain( int argc, char **argv )
{
	NSAutoreleasePool *pool = [[NSAutoreleasePool alloc] init];
	SDLMain           *sdlMain;

	/* Ensure the application object is initialised */
	[NSApplication sharedApplication];

	/* Set up the menubar */
	[NSApp setMainMenu:[[NSMenu alloc] init]];
	setApplicationMenu();
	setupWindowMenu();

	/* Create SDLMain and make it the app delegate */
	sdlMain = [[SDLMain alloc] init];
	[NSApp setDelegate:sdlMain];

#ifdef SDL_USE_CPS
	/* Tell the dock about us */
	CPSProcessSerNum PSN;
	if ( !CPSGetCurrentProcess( &PSN ) )
		if ( !CPSEnableForegroundOperation( &PSN, 0x03, 0x3C, 0x2C, 0x1103 ) )
			if ( !CPSSetFrontProcess( &PSN ) )
				[NSApplication sharedApplication];
#endif

	/* Handle URI events */
	[[NSAppleEventManager sharedAppleEventManager] setEventHandler:sdlMain andSelector:@selector(getUrl:withReplyEvent:) forEventClass:kInternetEventClass andEventID:kAEGetURL];

	/* Start the main event loop */
	[NSApp run];

	[sdlMain release];
	[pool release];
}

/*
 * Catch document open requests...this lets us notice files when the app
 *  was launched by double-clicking a document, or when a document was
 *  dragged/dropped on the app's icon. You need to have a
 *  CFBundleDocumentTypes section in your Info.plist to get this message,
 *  apparently.
 *
 * Files are added to gArgv, so to the app, they'll look like command line
 *  arguments. Previously, apps launched from the finder had nothing but
 *  an argv[0].
 *
 * This message may be received multiple times to open several docs on launch.
 *
 * This message is ignored once the app's mainline has been called.
 */
- (BOOL) application: (NSApplication *) theApplication openFile: (NSString *) filename
{
	int _gArgc = gArgc;

	if ( gCalledAppMainline )
	{
		return FALSE;
	}

	[self addArgc:filename];

	return _gArgc != gArgc ? TRUE : FALSE;
}

- (void) addArgc: (NSString *) argc
{
	const char *temparg;
	size_t     arglen;
	char       *arg;
	char       **newargv;

	if ( !gFinderLaunch )  /* MacOS is passing command line args. */
	{
		return;
	}

	temparg = [argc UTF8String];
	arglen  = strlen( temparg ) + 1;
	arg     = (char *) malloc( arglen );

	if (arg == NULL)
	{
		return;
	}

	newargv = (char **) realloc(gArgv, sizeof (char *) * (gArgc + 2));

	if (newargv == NULL)
	{
		free(arg);
		return;
	}

	gArgv = newargv;
	strlcpy( arg, temparg, arglen );
	gArgv[ gArgc++ ] = arg;
	gArgv[ gArgc ]   = NULL;
	return;
}

/* Set the working directory to the .app's parent directory */
- (void) setupWorkingDirectory
{
	
}

void Cbuf_AddText( const char *text );

- (void) getUrl: (NSAppleEventDescriptor *) event withReplyEvent: (NSAppleEventDescriptor *) replyEvent
{
	NSString *uri = [[event paramDescriptorForKeyword:keyDirectObject] stringValue];
	char     buffer[ MAXPATHLEN ];

	if ( gCalledAppMainline )
	{
		snprintf( buffer, sizeof( buffer ), "connect \"%s\";", [uri UTF8String] );
		Cbuf_AddText( buffer );
	}
	else
	{
		[self addArgc:@"+connect"];
		[self addArgc:uri];
	}
}

/* Called when the internal event loop has just started running */
- (void) applicationDidFinishLaunching: (NSNotification *) note
{
	int status;

	

	/* Hand off to main application code */
	gCalledAppMainline = TRUE;
	status             = SDL_main( gArgc, gArgv );

	/* We're done, thank you for playing */
	exit( status );
}
@end

#ifdef main
#  undef main
#endif

/* Main entry point to executable - should *not* be SDL_main! */
int main ( int argc, char **argv )
{
	/* Set the working directory to the .app's parent directory */
	char parentdir[MAXPATHLEN];
	CFURLRef url = CFBundleCopyBundleURL(CFBundleGetMainBundle());
	CFURLRef url2 = CFURLCreateCopyDeletingLastPathComponent(0, url);
	if (CFURLGetFileSystemRepresentation(url2, 1, (UInt8 *)parentdir, MAXPATHLEN)) {
		chdir(parentdir);   /* chdir to the binary app's parent */
	}
	CFRelease(url);
	CFRelease(url2);
	
	
	/* Copy the arguments into a global variable */
	/* This is passed if we are launched by double-clicking */
	if ( argc >= 2 && strncmp( argv[ 1 ], "-psn", 4 ) == 0 )
	{
		gArgv = (char **) SDL_malloc( sizeof( char * ) * 2 );
		gArgv[ 0 ] = argv[ 0 ];
		gArgv[ 1 ] = NULL;
		gArgc = 1;
		gFinderLaunch = YES;
	}
	else
	{
		int i;

		gArgc = argc;
		gArgv = (char **) SDL_malloc( sizeof( char * ) * ( argc + 1 ) );

		for ( i = 0; i <= argc; i++ )
		{
			gArgv[i] = argv[i];
		}

		gFinderLaunch = NO;
	}

	CustomApplicationMain( argc, argv );
	return 0;
}<|MERGE_RESOLUTION|>--- conflicted
+++ resolved
@@ -10,12 +10,7 @@
 #import <Cocoa/Cocoa.h>
 #import <sys/param.h>
 
-<<<<<<< HEAD
 #import "SDL2/SDL.h"
-=======
-//#import "SDL/SDL.h"
-#import "SDL.h"
->>>>>>> e31f6ec1
 #import "SDLMain.h"
 
 #define SDL_USE_CPS 1
